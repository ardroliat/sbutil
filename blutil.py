#!/usr/bin/env python3
"""
blutil.py is a command line tool for programming BL-600SA "SmartBASIC" devices.

See http://projectgus.com/2014/03/laird-bl600-modules for more details

Copyright (C)2014 Angus Gratton, released under BSD license as per the LICENSE file.
"""

import argparse, serial, time, subprocess, sys, os, re, tempfile

parser = argparse.ArgumentParser(description='Perform various operations with a BL600 module. The -m option can only be used instead of -p when compiling using the -c flag. -p on the other hand is compatible with all other argument choices.')
<<<<<<< HEAD
alts1 = parser.add_mutually_exclusive_group(required=True)
alts1.add_argument('-p', '--port', help="Serial port to connect to")
alts1.add_argument('-m', '--model', help="Specify (instead of detecting) the model number, see command output for example model string")
parser.add_argument('-b', '--baud', type=int, default=9600, help="Baud rate for connection")
parser.add_argument('--no-dtr', action="store_true", help="Don't toggle the DTR line as a reset")
alts2 = parser.add_mutually_exclusive_group(required=True)
alts2.add_argument('-c', '--compile', help="Compile specified smartBasic file to a .uwc file.", metavar="BASICFILE")
alts2.add_argument('-l', '--load', help="Upload specified smartBasic file to BL600 (if argument is a .sb file it will be compiled first.)", metavar="FILE")
alts2.add_argument('-r', '--run', help="Execute specified smartBasic file on BL600 (if argument is a .sb file it will be compiled and uploaded first, if argument is a .uwc file it will be uploaded first.)", metavar="FILE")
alts2.add_argument('--ls', action="store_true", help="List all files uploaded to the BL600")
alts2.add_argument('--rm', metavar="FILE", help="Remove specified file from the BL600")
alts2.add_argument('--format', action="store_true", help="Erase all stored files from the BL600")
=======
device_arg = parser.add_mutually_exclusive_group(required=True)
device_arg.add_argument('-p', '--port', help="Serial port to connect to")
device_arg.add_argument('-m', '--model', help="Specify (instead of detecting) the model number, see command output for example model string")
parser.add_argument('-b', '--baud', type=int, default=9600, help="Baud rate for connection")
parser.add_argument('--no-dtr', action="store_true", help="Don't toggle the DTR line as a reset")
cmd_arg = parser.add_mutually_exclusive_group(required=True)
cmd_arg.add_argument('-c', '--compile', help="Compile specified smartBasic file to a .uwc file.", metavar="BASICFILE")
cmd_arg.add_argument('-l', '--load', help="Upload specified smartBasic file to BL600 (if argument is a .sb file it will be compiled first.)", metavar="FILE")
cmd_arg.add_argument('-r', '--run', help="Execute specified smartBasic file on BL600 (if argument is a .sb file it will be compiled and uploaded first, if argument is a .uwc file it will be uploaded first.)", metavar="FILE")
cmd_arg.add_argument('--ls', action="store_true", help="List all files uploaded to the BL600")
cmd_arg.add_argument('--rm', metavar="FILE", help="Remove specified file from the BL600")
cmd_arg.add_argument('--format', action="store_true", help="Erase all stored files from the BL600")
>>>>>>> 04f87c75

class RuntimeError(Exception):
    pass

class BLDevice(object):
    def __init__(self, args):
        if args.model is None:
            self.port = serial.Serial(args.port, args.baud, timeout=0.8)

    def writecmd(self, args, expect_response=True, timeout=0.5):
        self.port.write(bytearray("AT%s%s\r"%("" if args.startswith("+") else " ", args), "ascii"))
        if not expect_response:
            return
        response = b''
        start = time.time()
        while not response.endswith(b"00\r") and time.time() < start + timeout:
            response += self.port.read(1)
        if response.endswith(b"00\r"):
            return str(response, "ascii")[:-3].strip()
        else:
            if len(response) == 0:
                raise RuntimeError("Got no response to command 'AT%s'. Not connected or not in interactive mode?" % args)
            elif len(response) > 4 and response[0:4] == b'\n01\t':
                raise RuntimeError("BL600 returned error %s" % response[4:].decode())
            else:
                raise RuntimeError("Got unexpected/error response to command 'AT%s': %s" % (args,response))

    def read_param(self, param):
        return self.writecmd("I %d"%param).split("\t")[-1]

    def detect_model(self):
        model = self.read_param(0)
        revision = self.read_param(13)
        print("Detected model %s %s" % (model, revision))
        self.model = "%s_%s" % (model, revision.replace(" ","_"))

    def compile(self, filepath):
        blutil_dir = os.path.dirname(sys.argv[0])
        compiler = os.path.join(blutil_dir, "XComp_%s.exe" % (self.model,))
        if not os.path.exists(compiler):
            raise RuntimeError("Compiler not found at %s. Have you downloaded UWTerminal and unzipped the files into blutil.py dir?" % compiler)
        if not os.path.exists(filepath):
            raise RuntimeError("File '%s' not found" % filepath)
        print("Compiling %s with %s..." % (filepath, os.path.basename(compiler)))
        args = [ compiler, filepath ]
        if os.name != 'nt':
            args = [ "wine" ] + args
        ret = subprocess.call(args, stdin=None, stdout=sys.stdout, stderr=sys.stderr, shell=False)
        if ret != 0:
            raise RuntimeError("Compilation failed")
        print("Compilation success")

    def upload(self, filepath):
        parts = os.path.splitext(filepath)
        if parts[1] != ".uwc": # compiled files have .uwc extension
            filepath = "%s.uwc" % (parts[0],)
        devicename = get_devicename(filepath)
        print("Uploading %s as %s" % (filepath, devicename))
        self.writecmd('+DEL "%s" +' % devicename)
        self.writecmd('+FOW "%s"' % devicename)
        with open(filepath, "rb") as f:
            for line in chunks(f, 16):
                row = "".join([ "%02x" % x for x in line ])
                self.writecmd('+FWRH "%s"' % row)
        self.writecmd('+FCL')
        print("Upload success")

    def run(self, filepath):
        devicename = get_devicename(filepath)
        self.writecmd('') # check is responding at all
        print("Running %s..." % devicename)
        self.writecmd('+RUN "%s"' % devicename, expect_response=False)
        output = self.port.read(1024)
        if len(output):
            if len(output) >= 3 and output[-3:] == b'00\r':
                if len(output) > 3:
                    print("Output:\n%s" % output[:-3].decode())
                print("Program completed successfully.")
            elif len(output) > 4 and output[0:4] == b'\n01\t':
                print("Error: %s" % output[4:].decode())
            elif output != b'\n00':
                print("Immediate output:\n%s" % output)
        else:
            print("No immediate output, program probably running...")

    def list(self):
        print("Listing files...")
        output = self.writecmd('+DIR')
        print(output)

    def delete(self, filename):
        filename = get_devicename(filename)
        print("Removing %s..." % filename)
        self.writecmd('+DEL "%s"' % filename)
        print("Deleted.")

    def format(self):
        print("Formatting BL600...")
        self.writecmd('')
        self.writecmd('&F 1', expect_response=False)
        time.sleep(0.2)
        self.port.read(1024) # discard anything
        print("Format complete. Reconnecting...")
        self.writecmd('')

def chunks(somefile, chunklen):
    while True:
        chunk = somefile.read(chunklen)
        if len(chunk) == 0:
            return
        yield chunk

def get_devicename(filepath):
    """ Given a file path, find an acceptable name on the BL filesystem """
    filename = os.path.split(filepath)[1]
    filename = filename.split('.')[0]
    return re.sub(r'[:*?"<>|]', "", filename)[:24]

def test_wine():
    """ Check the wine installation is OK """
    try:
        with tempfile.TemporaryFile() as blackhole:
            ret = subprocess.call(["wine", "--version"], stdin=None, stdout=blackhole, stderr=None, shell=False)
        if ret != 0:
            raise RuntimeError("Wine returned error code" % ret)
    except e:
        print("Wine execution failed. %s. Make sure wine is in your path and properly configured" % e)
        sys.exit(2)

def main():
    if os.name != 'nt':
        test_wine()
    args = parser.parse_args()
    device = BLDevice(args)

    # Preload any .sb or .uwc file
    if args.run is not None:
        split = os.path.splitext(args.run)
        if split[1] == ".uwc" or split[1] == ".sb":
            args.load = args.run

    # Precompile any .sb file
    if args.load is not None:
        split = os.path.splitext(args.load)
        if split[1] == ".sb":
            args.compile = args.load

    ops = []
    if args.compile:
        ops += [ "compile" ]
    if args.load:
        ops += [ "load" ]
    if args.run:
        ops += [ "run" ]

    if (args.load or args.run or args.rm or args.ls or args.format or args.model is None) and not args.no_dtr:
        print("Resetting board via DTR...")
        device.port.setDTR(False)
        time.sleep(0.1)
        device.port.setDTR(True)

    if args.model is not None:
        device.model = args.model.replace(" ", "_")
    elif args.compile:
        device.detect_model()

    if len(ops) > 0:
        print("Performing %s for %s..." % (", ".join(ops), sys.argv[-1]))

    if args.ls:
        device.list()
    if args.rm:
        device.delete(args.rm)
    if args.format:
        device.format()
    if args.compile:
        device.compile(args.compile)
    if args.load:
        device.upload(args.load)
    if args.run:
        device.run(args.run)

if __name__ == "__main__":
    try:
        main()
    except RuntimeError as e:
        print(e)
        sys.exit(2)
<|MERGE_RESOLUTION|>--- conflicted
+++ resolved
@@ -10,20 +10,6 @@
 import argparse, serial, time, subprocess, sys, os, re, tempfile
 
 parser = argparse.ArgumentParser(description='Perform various operations with a BL600 module. The -m option can only be used instead of -p when compiling using the -c flag. -p on the other hand is compatible with all other argument choices.')
-<<<<<<< HEAD
-alts1 = parser.add_mutually_exclusive_group(required=True)
-alts1.add_argument('-p', '--port', help="Serial port to connect to")
-alts1.add_argument('-m', '--model', help="Specify (instead of detecting) the model number, see command output for example model string")
-parser.add_argument('-b', '--baud', type=int, default=9600, help="Baud rate for connection")
-parser.add_argument('--no-dtr', action="store_true", help="Don't toggle the DTR line as a reset")
-alts2 = parser.add_mutually_exclusive_group(required=True)
-alts2.add_argument('-c', '--compile', help="Compile specified smartBasic file to a .uwc file.", metavar="BASICFILE")
-alts2.add_argument('-l', '--load', help="Upload specified smartBasic file to BL600 (if argument is a .sb file it will be compiled first.)", metavar="FILE")
-alts2.add_argument('-r', '--run', help="Execute specified smartBasic file on BL600 (if argument is a .sb file it will be compiled and uploaded first, if argument is a .uwc file it will be uploaded first.)", metavar="FILE")
-alts2.add_argument('--ls', action="store_true", help="List all files uploaded to the BL600")
-alts2.add_argument('--rm', metavar="FILE", help="Remove specified file from the BL600")
-alts2.add_argument('--format', action="store_true", help="Erase all stored files from the BL600")
-=======
 device_arg = parser.add_mutually_exclusive_group(required=True)
 device_arg.add_argument('-p', '--port', help="Serial port to connect to")
 device_arg.add_argument('-m', '--model', help="Specify (instead of detecting) the model number, see command output for example model string")
@@ -36,7 +22,6 @@
 cmd_arg.add_argument('--ls', action="store_true", help="List all files uploaded to the BL600")
 cmd_arg.add_argument('--rm', metavar="FILE", help="Remove specified file from the BL600")
 cmd_arg.add_argument('--format', action="store_true", help="Erase all stored files from the BL600")
->>>>>>> 04f87c75
 
 class RuntimeError(Exception):
     pass
